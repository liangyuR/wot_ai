--- conflicted
+++ resolved
@@ -4,13 +4,6 @@
 
 # YOLO模型配置
 model:
-<<<<<<< HEAD
-  path: "resource/model/best_m_detect.pt"  # YOLO模型文件路径（必需）
-  hpbar_path: "resource/model/hpbar_detect.pt"
-  tank_path: "resource/model/tank_detect.pt"
-  conf_threshold: 0.65  # 置信度阈值 (0.0-1.0)
-  iou_threshold: 0.55  # IoU阈值 (0.0-1.0)
-=======
   base_path: "resource/model/map_detect_base.pt"  # YOLO模型文件路径（必需）
   arrow_path: "resource/model/best.pt"  # YOLO模型文件路径（必需）
   conf_threshold: 0.25  # 置信度阈值 (0.0-1.0)
@@ -24,7 +17,11 @@
   exe_path: "C:/Games/World_of_Tanks_CN/WorldOfTanks.exe"  # 游戏可执行文件路径（请根据实际情况修改）
   restart_wait_seconds: 15  # 重启等待时间（秒）
   stuck_timeout_seconds: 480  # 卡死判定超时时间（秒）
->>>>>>> 77b02f97
+  path: "resource/model/best_m_detect.pt"  # YOLO模型文件路径（必需）
+  hpbar_path: "resource/model/hpbar_detect.pt"
+  tank_path: "resource/model/tank_detect.pt"
+  conf_threshold: 0.65  # 置信度阈值 (0.0-1.0)
+  iou_threshold: 0.55  # IoU阈值 (0.0-1.0)
 
 # 小地图配置
 minimap:
@@ -39,60 +36,8 @@
 # 栅格配置
 grid:
   size: [512, 512]  # 栅格尺寸 [width, height]
+  size: [512, 512]  # 栅格尺寸 [width, height]
 
-<<<<<<< HEAD
-# 路径规划配置
-path_planning:
-  enable_astar_smoothing: true  # 是否启用A*内部平滑
-  astar_smooth_weight: 0.3  # A*平滑权重 (0.0-1.0)
-  post_smoothing_method: "catmull_rom"  # cost-map后处理: "catmull_rom" 或 "los"
-  simplify_method: "rdp"  # 简化方法
-  simplify_threshold: 5  # 简化阈值
-  num_points_per_segment: 8  # 每段采样点数
-  curvature_threshold_deg: 40.0  # 曲率阈值（度）
-  check_curvature: true  # 是否进行曲率检查
-  enable_los_post_smoothing: true  # 当 post_smoothing_method=los 时是否启用
-
-# 控制配置
-control:
-  move_speed: 1.0  # 移动速度
-  rotation_smooth: 0.3  # 旋转平滑度
-  goal_arrival_threshold: 15.0  # 终点到达阈值（像素）
-  path_deviation_tolerance: 5  # 路径偏离容忍度（像素）
-  stuck_threshold: 10.0  # 卡顿检测阈值（像素）
-  stuck_frames_threshold: 300  # 连续卡顿帧数阈值 必须大于 0
-  
-  # MovementController 参数
-  angle_dead_zone_deg: 5.0  # 角度死区（度）
-  angle_slow_turn_deg: 20.0  # 角度慢转阈值（度）
-  distance_stop_threshold: 6.0  # 距离停止阈值（像素）
-  slow_down_distance: 30.0  # 开始减速距离（像素）
-  max_forward_speed: 1.0  # 最大前进速度
-  min_forward_factor: 0.3  # 最小前进因子
-  large_angle_threshold_deg: 40.0  # 大角度阈值（度）
-  large_angle_speed_reduction: 0.3  # 大角度速度衰减系数
-  
-  # MoveExecutor 参数
-  smoothing_alpha: 0.4  # 平滑滤波系数
-  turn_deadzone: 0.06  # 转向死区
-  min_hold_time_ms: 0.0  # 最小按键保持时间（毫秒）
-  forward_hysteresis_on: 0.35  # 前进滞回开启阈值
-  forward_hysteresis_off: 0.08  # 前进滞回关闭阈值
-  
-  # PathFollower 参数
-  max_lateral_error: 35.0  # 最大横向误差（像素）
-  lookahead_distance: 40.0  # 前瞻距离（像素）
-  waypoint_switch_radius: 20.0  # Waypoint切换半径（像素）
-
-# 角度检测配置（可选）
-angle_detection:
-  smoothing_alpha: 0.6  # 角度平滑系数 (0.0-1.0)
-  max_step_deg: 45.0     # 单帧最大角度变化（度）
-  min_area_ratio: 0.2    # 轮廓面积最小比例
-  max_area_ratio: 0.9    # 轮廓面积最大比例
-  min_aspect_ratio: 0.3  # 外接矩形最小宽高比
-  max_aspect_ratio: 3.0  # 外接矩形最大宽高比
-=======
 # 路径规划、控制、角度检测配置
 #
 # 本节涵盖路径生成（A*平滑、采样、后处理）、动作控制（容忍阈值、速度与滞回策略），以及 minimap 箭头角度检测参数。
@@ -169,7 +114,6 @@
   dist_threshold_px: 10.0         # 位移阈值（像素）
   reverse_duration_s: 5.0         # 脱困倒退时间（秒）
   max_stuck_count: 3              # 连续卡顿N次后采用随机转向策略
->>>>>>> 77b02f97
 
 # 车辆配置
 vehicle:
