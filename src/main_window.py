--- conflicted
+++ resolved
@@ -71,7 +71,6 @@
                    "<cyan>{name}</cyan>:<cyan>{function}</cyan>:<cyan>{line}</cyan> - "
                    "<level>{message}</level>"
         )
-<<<<<<< HEAD
         
         # DEBUG file handler - only DEBUG level
         debug_log_file = log_dir / "wot_ai_debug_{time:YYYY-MM-DD}.log"
@@ -79,15 +78,6 @@
             str(debug_log_file),
             rotation="00:00",  # New file every day at midnight
             retention="10 days",  # Keep logs for 10 days
-=======
-
-        # File handler
-        log_file = log_dir / "wot_ai_{time:YYYY-MM-DD}.log"
-        logger.add(
-            str(log_file),
-            rotation="00:00",
-            retention="10 days",
->>>>>>> b95b1639
             level="DEBUG",
             filter=lambda record: record["level"].name == "DEBUG",
             encoding="utf-8",
