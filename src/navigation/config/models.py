#!/usr/bin/env python3
# -*- coding: utf-8 -*-
"""
导航配置模型

使用Pydantic定义类型安全的配置模型，所有字段都是必需的（无默认值）。
"""

from typing import Optional, Tuple
from pydantic import BaseModel, Field, field_validator, AliasChoices
from pathlib import Path


class ModelConfig(BaseModel):
    """YOLO模型配置"""
<<<<<<< HEAD
    path: str = Field(..., description="YOLO模型文件路径")
    hpbar_path: str = Field(..., description="血条检测模型文件路径")
    tank_path: str = Field(..., description="坦克检测模型文件路径")
=======
    base_path: str = Field(..., description="基地模型文件路径")
    arrow_path: str = Field(..., description="箭头模型文件路径")
>>>>>>> 77b02f97
    conf_threshold: float = Field(..., description="置信度阈值")
    iou_threshold: float = Field(..., description="IoU阈值")

    class_id_flag: int = Field(..., description="旗帜类别ID")
    class_id_arrow: int = Field(..., description="箭头类别ID")
    
    @field_validator('base_path', 'arrow_path')
    @classmethod
    def validate_path(cls, v: str) -> str:
        """验证模型路径是否存在"""
        path = Path(v)
        if not path.exists():
            raise ValueError(f"模型文件不存在: {v}")
        return str(path.resolve())
    
    @field_validator('conf_threshold')
    @classmethod
    def validate_conf_threshold(cls, v: float) -> float:
        """验证置信度阈值范围"""
        if not 0.0 <= v <= 1.0:
            raise ValueError(f"置信度阈值必须在0.0-1.0之间: {v}")
        return v
    
    @field_validator('iou_threshold')
    @classmethod
    def validate_iou_threshold(cls, v: float) -> float:
        """验证IoU阈值范围"""
        if not 0.0 <= v <= 1.0:
            raise ValueError(f"IoU阈值必须在0.0-1.0之间: {v}")
        return v


class MinimapConfig(BaseModel):
    """小地图配置"""
    size: Tuple[int, int] = Field(..., description="小地图尺寸 (width, height)")
    max_size: int = Field(..., description="小地图最大尺寸")
    
    @field_validator('size')
    @classmethod
    def validate_size(cls, v: Tuple[int, int]) -> Tuple[int, int]:
        """验证尺寸"""
        width, height = v
        if width <= 0 or height <= 0:
            raise ValueError(f"小地图尺寸必须大于0: {v}")
        return v
    
    @field_validator('max_size')
    @classmethod
    def validate_max_size(cls, v: int) -> int:
        """验证最大尺寸"""
        if v <= 0:
            raise ValueError(f"最大尺寸必须大于0: {v}")
        return v


class AngleDetectionConfig(BaseModel):
    """角度检测配置"""
    smoothing_alpha: float = Field(0.25, description="角度平滑系数 (0.0-1.0)")
    max_step_deg: float = Field(45.0, description="单帧最大角度变化（度）")
    # 自适应 alpha 阈值配置
    noise_threshold_deg: float = Field(2.0, description="噪声阈值（度），小于此值视为噪声")
    normal_threshold_deg: float = Field(10.0, description="正常转向阈值（度），小于此值视为正常转向")
    noise_alpha_factor: float = Field(0.4, description="噪声时的 alpha 缩放因子")
    large_turn_alpha_factor: float = Field(2.0, description="大幅转向时的 alpha 缩放因子")
    min_area_ratio: float = Field(0.2, description="轮廓面积最小比例")
    max_area_ratio: float = Field(0.9, description="轮廓面积最大比例")
    min_aspect_ratio: float = Field(0.3, description="外接矩形最小宽高比")
    max_aspect_ratio: float = Field(3.0, description="外接矩形最大宽高比")
    
    @field_validator('smoothing_alpha')
    @classmethod
    def validate_smoothing_alpha(cls, v: float) -> float:
        """验证平滑系数范围"""
        if not 0.0 <= v <= 1.0:
            raise ValueError(f"平滑系数必须在0.0-1.0之间: {v}")
        return v
    
    @field_validator('max_step_deg', 'noise_threshold_deg', 'normal_threshold_deg', 'min_area_ratio', 'max_area_ratio', 'min_aspect_ratio', 'max_aspect_ratio')
    @classmethod
    def validate_positive_float(cls, v: float) -> float:
        """验证正浮点数"""
        if v <= 0:
            raise ValueError(f"值必须大于0: {v}")
        return v
    
    @field_validator('noise_alpha_factor', 'large_turn_alpha_factor')
    @classmethod
    def validate_alpha_factor(cls, v: float) -> float:
        """验证 alpha 缩放因子"""
        if v <= 0:
            raise ValueError(f"alpha 缩放因子必须大于0: {v}")
        return v
    
    @field_validator('min_area_ratio', 'max_area_ratio')
    @classmethod
    def validate_area_ratio_range(cls, v: float) -> float:
        """验证面积比例范围"""
        if not 0.0 <= v <= 1.0:
            raise ValueError(f"面积比例必须在0.0-1.0之间: {v}")
        return v


class MaskConfig(BaseModel):
    """掩码配置"""
    filename_format: str = Field(
        "{map_name}_mask.png",
        description="掩码文件命名模板，支持 {map_name} 占位符"
    )
    inflation_radius_px: int = Field(..., description="障碍膨胀半径（像素）")
    cost_alpha: float = Field(..., description="代价图权重")
    
    @field_validator('inflation_radius_px')
    @classmethod
    def validate_inflation_radius(cls, v: int) -> int:
        """验证膨胀半径"""
        if v < 0:
            raise ValueError(f"膨胀半径不能为负数: {v}")
        return v
    
    @field_validator('cost_alpha')
    @classmethod
    def validate_cost_alpha(cls, v: float) -> float:
        """验证代价图权重"""
        if v < 0:
            raise ValueError(f"代价图权重不能为负数: {v}")
        return v


class GridConfig(BaseModel):
    """栅格配置"""
    size: Tuple[int, int] = Field(..., description="栅格尺寸 (width, height)")
    
    @field_validator('size')
    @classmethod
    def validate_size(cls, v: Tuple[int, int]) -> Tuple[int, int]:
        """验证栅格尺寸"""
        width, height = v
        if width <= 0 or height <= 0:
            raise ValueError(f"栅格尺寸必须大于0: {v}")
        return v


class PathPlanningConfig(BaseModel):
    """路径规划配置"""
    enable_astar_smoothing: bool = Field(
        ...,
        description="是否启用A*内部平滑",
        validation_alias=AliasChoices("enable_astar_smoothing", "enable_smoothing")
    )
    astar_smooth_weight: float = Field(
        ...,
        description="A*平滑权重",
        validation_alias=AliasChoices("astar_smooth_weight", "smooth_weight")
    )
    post_smoothing_method: str = Field(
        ...,
        description="路径后处理方法: 'catmull_rom' 或 'los'",
        validation_alias=AliasChoices("post_smoothing_method", "smoothing_method")
    )
    simplify_method: str = Field(..., description="简化方法: 'rdp' 或其他")
    simplify_threshold: float = Field(..., description="简化阈值")
    num_points_per_segment: int = Field(..., description="每段采样点数")
    curvature_threshold_deg: float = Field(..., description="曲率阈值（度）")
    check_curvature: bool = Field(..., description="是否进行曲率检查")
    enable_los_post_smoothing: bool = Field(
        ...,
        description="当后处理方法为LOS时是否启用",
        validation_alias=AliasChoices("enable_los_post_smoothing", "enable_los_smoothing")
    )
    
    @field_validator('post_smoothing_method')
    @classmethod
    def validate_post_smoothing_method(cls, v: str) -> str:
        """验证平滑方法"""
        if v not in ['catmull_rom', 'los']:
            raise ValueError(f"平滑方法必须是 'catmull_rom' 或 'los': {v}")
        return v
    
    @field_validator('astar_smooth_weight')
    @classmethod
    def validate_astar_smooth_weight(cls, v: float) -> float:
        """验证平滑权重"""
        if not 0.0 <= v <= 1.0:
            raise ValueError(f"平滑权重必须在0.0-1.0之间: {v}")
        return v


class ControlConfig(BaseModel):
    """控制配置"""
    path_deviation_tolerance: float = Field(..., description="路径偏离容忍度（像素）")
    goal_arrival_threshold: float = Field(..., description="终点到达阈值（像素）")
    stuck_threshold: float = Field(..., description="卡顿检测阈值（像素）")
    stuck_frames_threshold: int = Field(..., description="连续卡顿帧数阈值")

    @field_validator('stuck_frames_threshold')
    @classmethod
    def validate_stuck_frames_threshold(cls, v: int) -> int:
        """验证连续卡顿帧数阈值"""
        if v <= 0:
            raise ValueError(f"连续卡顿帧数阈值必须大于0: {v}")
        return v

    # MovementController 参数
    angle_dead_zone_deg: float = Field(3.0, description="角度死区（度）")
    angle_slow_turn_deg: float = Field(15.0, description="角度慢转阈值（度）")
    distance_stop_threshold: float = Field(5.0, description="距离停止阈值（像素）")
    slow_down_distance: float = Field(30.0, description="开始减速距离（像素）")
    max_forward_speed: float = Field(1.0, description="最大前进速度")
    min_forward_factor: float = Field(0.3, description="最小前进因子")
    large_angle_threshold_deg: float = Field(60.0, description="大角度阈值（度）")
    large_angle_speed_reduction: float = Field(0.5, description="大角度速度衰减系数")
    corridor_ref_width: float = Field(40.0, description="横向误差归一化宽度（像素）")
    k_lat_normal: float = Field(0.3, description="走廊内横向增益")
    k_lat_edge: float = Field(0.5, description="走廊边缘横向增益")
    k_lat_recenter: float = Field(0.8, description="纠偏模式横向增益")
    straight_angle_enter_deg: float = Field(6.0, description="直行模式进入角度阈值（度）")
    straight_angle_exit_deg: float = Field(10.0, description="直行模式退出角度阈值（度）")
    straight_lat_enter: float = Field(25.0, description="直行模式进入横向阈值（像素）")
    straight_lat_exit: float = Field(35.0, description="直行模式退出横向阈值（像素）")
    edge_speed_reduction: float = Field(0.85, description="走廊边缘速度缩放")
    recenter_speed_reduction: float = Field(0.6, description="纠偏模式速度缩放")
    debug_log_interval: int = Field(30, description="控制日志输出间隔（帧）")
    
    # MoveExecutor 参数
    smoothing_alpha: float = Field(0.3, description="平滑滤波系数（已废弃，保留兼容）")
    smoothing_alpha_forward: float = Field(0.2, description="前进平滑系数")
    smoothing_alpha_turn: float = Field(0.6, description="转向平滑系数")
    turn_deadzone: float = Field(0.12, description="转向死区")
    min_hold_time_ms: float = Field(100.0, description="最小按键保持时间（毫秒）")
    forward_hysteresis_on: float = Field(0.35, description="前进滞回开启阈值")
    forward_hysteresis_off: float = Field(0.08, description="前进滞回关闭阈值")
    
    # PathFollower 参数
    max_lateral_error: float = Field(80.0, description="最大横向误差（像素）")
    lookahead_distance: float = Field(60.0, description="前瞻距离（像素）")
    waypoint_switch_radius: float = Field(20.0, description="Waypoint切换半径（像素）")

    @field_validator('corridor_ref_width', 'straight_lat_enter', 'straight_lat_exit')
    @classmethod
    def validate_positive_float(cls, v: float) -> float:
        """验证正浮点数"""
        if v <= 0:
            raise ValueError(f"值必须大于0: {v}")
        return v
    
    @field_validator('smoothing_alpha', 'smoothing_alpha_forward', 'smoothing_alpha_turn', 'min_forward_factor', 'large_angle_speed_reduction', 'edge_speed_reduction', 'recenter_speed_reduction')
    @classmethod
    def validate_range_0_1(cls, v: float) -> float:
        """验证0-1范围"""
        if not 0.0 <= v <= 1.0:
            raise ValueError(f"值必须在0.0-1.0之间: {v}")
        return v
    
    @field_validator('debug_log_interval')
    @classmethod
    def validate_debug_interval(cls, v: int) -> int:
        if v <= 0:
            raise ValueError(f"debug_log_interval 必须大于0: {v}")
        return v


class UiConfig(BaseModel):
    """UI配置"""
    overlay_fps: int = Field(30, description="覆盖层FPS")
    overlay_alpha: int = Field(180, description="覆盖层透明度 (0-255)")
    enable: bool = Field(False, description="是否启用调试视图")


class GameConfig(BaseModel):
    """游戏配置"""
    process_name: str = Field("WorldOfTanks.exe", description="游戏进程名称")
    exe_path: str = Field("C:/Games/World_of_Tanks_CN/WorldOfTanks.exe", description="游戏可执行文件路径")
    restart_wait_seconds: int = Field(10, description="重启等待时间（秒）")
    stuck_timeout_seconds: int = Field(480, description="卡死判定超时时间（秒）")


class StuckDetectionConfig(BaseModel):
    """卡顿脱困配置"""
    reverse_duration_s: float = Field(0.8, description="脱困倒退时间（秒）")
    max_stuck_count: int = Field(3, description="连续卡顿帧数阈值")


class NavigationConfig(BaseModel):
    """导航主配置"""
    model: ModelConfig = Field(..., description="YOLO模型配置")
    game: GameConfig = Field(default_factory=GameConfig, description="游戏配置")
    minimap: MinimapConfig = Field(..., description="小地图配置")
    mask: Optional[MaskConfig] = Field(None, description="掩码配置（可选）")
    grid: GridConfig = Field(..., description="栅格配置")
    path_planning: PathPlanningConfig = Field(..., description="路径规划配置")
    control: ControlConfig = Field(..., description="控制配置")
    angle_detection: Optional[AngleDetectionConfig] = Field(None, description="角度检测配置（可选）")
    monitor_index: int = Field(..., description="屏幕捕获监视器索引")
    ui: UiConfig = Field(..., description="UI配置")
    stuck_detection: StuckDetectionConfig = Field(..., description="卡顿脱困配置")
    
    @field_validator('monitor_index')
    @classmethod
    def validate_monitor_index(cls, v: int) -> int:
        """验证监视器索引"""
        if v < 0:
            raise ValueError(f"监视器索引不能为负数: {v}")
        return v
<|MERGE_RESOLUTION|>--- conflicted
+++ resolved
@@ -13,14 +13,11 @@
 
 class ModelConfig(BaseModel):
     """YOLO模型配置"""
-<<<<<<< HEAD
+    base_path: str = Field(..., description="基地模型文件路径")
+    arrow_path: str = Field(..., description="箭头模型文件路径")
     path: str = Field(..., description="YOLO模型文件路径")
     hpbar_path: str = Field(..., description="血条检测模型文件路径")
     tank_path: str = Field(..., description="坦克检测模型文件路径")
-=======
-    base_path: str = Field(..., description="基地模型文件路径")
-    arrow_path: str = Field(..., description="箭头模型文件路径")
->>>>>>> 77b02f97
     conf_threshold: float = Field(..., description="置信度阈值")
     iou_threshold: float = Field(..., description="IoU阈值")
 
